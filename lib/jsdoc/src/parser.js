--- conflicted
+++ resolved
@@ -128,14 +128,12 @@
     return this._resultBuffer;
 };
 
-<<<<<<< HEAD
-// TODO: update docs
-=======
-exports.Parser.prototype.fireProcessingComplete = function(doclets) {
+// TODO: docs
+Parser.prototype.fireProcessingComplete = function(doclets) {
     this.emit('processingComplete', { doclets: doclets });
 };
 
->>>>>>> a507eced
+// TODO: docs
 /**
  * @returns {Array<Doclet>} The accumulated results of any calls to parse.
  */
