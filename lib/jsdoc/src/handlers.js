--- conflicted
+++ resolved
@@ -19,8 +19,7 @@
         err = new Error( util.format('cannot create a doclet for the comment "%s": %s',
             comment.replace(/[\r\n]/g, ''), error.message) );
         require('jsdoc/util/error').handle(err);
-<<<<<<< HEAD
-        doclet = new Doclet('', {});
+        doclet = new Doclet('', e);
     }
 
     return doclet;
@@ -29,9 +28,6 @@
 function setCurrentModule(doclet) {
     if (doclet.kind === 'module') {
         currentModule = doclet.longname;
-=======
-        return new jsdoc.doclet.Doclet('', e);
->>>>>>> 752e871f
     }
 }
 
