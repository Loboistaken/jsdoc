/*global afterEach: true, beforeEach: true, describe: true, env: true, expect: true, it: true */
describe("module names", function() {
<<<<<<< HEAD
    var runtime = require('jsdoc/util/runtime');
    var parser = require( runtime.getModulePath('jsdoc/src/parser') );
    var srcParser = null;
    var doclets;
=======
    var parser = require('jsdoc/src/parser');
    var srcParser = null;
    var doclets;
    var sourcePaths = env.opts._.slice(0);
>>>>>>> 752e871f

    beforeEach(function() {
        env.opts._ = [__dirname + '/test/fixtures/modules/data/'];
        srcParser = new parser.Parser();
        require('jsdoc/src/handlers').attachTo(srcParser);
    });

    afterEach(function() {
        env.opts._ = sourcePaths;
    });

    it("should create a name from the file path when no documented module name exists", function() {
        doclets = srcParser.parse(__dirname + '/test/fixtures/modules/data/mod-1.js');
        expect(doclets.length).toBeGreaterThan(1);
        expect(doclets[0].longname).toEqual('module:data/mod-1');
    });

    it("should use the documented module name if available", function() {
        doclets = srcParser.parse(__dirname + '/test/fixtures/modules/data/mod-2.js');
        expect(doclets.length).toBeGreaterThan(1);
        expect(doclets[0].longname).toEqual('module:my/module/name');
    });
});<|MERGE_RESOLUTION|>--- conflicted
+++ resolved
@@ -1,16 +1,12 @@
 /*global afterEach: true, beforeEach: true, describe: true, env: true, expect: true, it: true */
 describe("module names", function() {
-<<<<<<< HEAD
     var runtime = require('jsdoc/util/runtime');
+
+    var doclets;
+
     var parser = require( runtime.getModulePath('jsdoc/src/parser') );
     var srcParser = null;
-    var doclets;
-=======
-    var parser = require('jsdoc/src/parser');
-    var srcParser = null;
-    var doclets;
     var sourcePaths = env.opts._.slice(0);
->>>>>>> 752e871f
 
     beforeEach(function() {
         env.opts._ = [__dirname + '/test/fixtures/modules/data/'];
