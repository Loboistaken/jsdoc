{
<<<<<<< HEAD
	"name": "jsdoc",
	"version": "3.3.0-alpha3",
	"revision": "1387991255485",
	"description": "An API documentation generator for JavaScript.",
	"keywords": [
		"documentation",
		"javascript"
	],
	"licenses": [
		{
			"type": "Apache 2.0",
			"url": "http://www.apache.org/licenses/LICENSE-2.0"
		}
	],
	"repository": {
		"type": "git",
		"url": "https://github.com/jsdoc3/jsdoc"
	},
	"dependencies": {
		"async": "~0.1.22",
		"catharsis": "~0.7.0",
		"esprima": "~1.0.4",
		"js2xmlparser": "~0.1.0",
		"marked": "~0.2.8",
		"taffydb": "git+https://github.com/hegemonic/taffydb.git",
		"underscore": "~1.4.2",
		"wrench": "~1.3.9"
	},
	"devDependencies": {
		"grunt": "~0.4.2",
		"grunt-bumpup": "~0.4.2",
		"jshint": "~2.3.0",
		"tv4": "git+https://github.com/hegemonic/tv4.git#own-properties"
	},
	"engines": {
		"node": ">=0.10"
	},
	"scripts": {
		"postinstall": "node ./node/postinstall.js"
	},
	"bin": {
		"jsdoc": "./jsdoc.js"
	},
	"bugs": "https://github.com/jsdoc3/jsdoc/issues",
	"author": {
		"name": "Michael Mathews",
		"email": "micmath@gmail.com"
	},
	"contributors": [
		{
			"url": "https://github.com/jsdoc3/jsdoc/graphs/contributors"
		}
	],
	"maintainers": {
		"name": "Jeff Williams",
		"email": "jeffrey.l.williams@gmail.com"
	}
=======
  "name": "jsdoc",
  "version": "3.3.0-dev",
  "revision": "1388036728129",
  "description": "An API documentation generator for JavaScript.",
  "keywords": [
    "documentation",
    "javascript"
  ],
  "licenses": [
    {
      "type": "Apache 2.0",
      "url": "http://www.apache.org/licenses/LICENSE-2.0"
    }
  ],
  "repository": {
    "type": "git",
    "url": "https://github.com/jsdoc3/jsdoc"
  },
  "dependencies": {
    "async": "~0.1.22",
    "catharsis": "~0.7.0",
    "esprima": "~1.0.4",
    "js2xmlparser": "~0.1.0",
    "marked": "~0.2.8",
    "taffydb": "git+https://github.com/hegemonic/taffydb.git",
    "underscore": "~1.4.2",
    "wrench": "~1.3.9"
  },
  "devDependencies": {
    "grunt": "~0.4.2",
    "grunt-bumpup": "~0.4.2",
    "grunt-contrib-jshint": "~0.8.0",
    "grunt-shell": "~0.6.1",
    "istanbul": "~0.2.1",
    "load-grunt-tasks": "~0.2.1",
    "tv4": "git+https://github.com/hegemonic/tv4.git#own-properties"
  },
  "engines": {
    "node": ">=0.10"
  },
  "scripts": {
    "postinstall": "node ./node/postinstall.js",
    "test": "grunt test"
  },
  "bin": {
    "jsdoc": "./jsdoc.js"
  },
  "bugs": "https://github.com/jsdoc3/jsdoc/issues",
  "author": {
    "name": "Michael Mathews",
    "email": "micmath@gmail.com"
  },
  "contributors": [
    {
      "url": "https://github.com/jsdoc3/jsdoc/graphs/contributors"
    }
  ],
  "maintainers": {
    "name": "Jeff Williams",
    "email": "jeffrey.l.williams@gmail.com"
  }
>>>>>>> 80bd9e62
}<|MERGE_RESOLUTION|>--- conflicted
+++ resolved
@@ -1,63 +1,4 @@
 {
-<<<<<<< HEAD
-	"name": "jsdoc",
-	"version": "3.3.0-alpha3",
-	"revision": "1387991255485",
-	"description": "An API documentation generator for JavaScript.",
-	"keywords": [
-		"documentation",
-		"javascript"
-	],
-	"licenses": [
-		{
-			"type": "Apache 2.0",
-			"url": "http://www.apache.org/licenses/LICENSE-2.0"
-		}
-	],
-	"repository": {
-		"type": "git",
-		"url": "https://github.com/jsdoc3/jsdoc"
-	},
-	"dependencies": {
-		"async": "~0.1.22",
-		"catharsis": "~0.7.0",
-		"esprima": "~1.0.4",
-		"js2xmlparser": "~0.1.0",
-		"marked": "~0.2.8",
-		"taffydb": "git+https://github.com/hegemonic/taffydb.git",
-		"underscore": "~1.4.2",
-		"wrench": "~1.3.9"
-	},
-	"devDependencies": {
-		"grunt": "~0.4.2",
-		"grunt-bumpup": "~0.4.2",
-		"jshint": "~2.3.0",
-		"tv4": "git+https://github.com/hegemonic/tv4.git#own-properties"
-	},
-	"engines": {
-		"node": ">=0.10"
-	},
-	"scripts": {
-		"postinstall": "node ./node/postinstall.js"
-	},
-	"bin": {
-		"jsdoc": "./jsdoc.js"
-	},
-	"bugs": "https://github.com/jsdoc3/jsdoc/issues",
-	"author": {
-		"name": "Michael Mathews",
-		"email": "micmath@gmail.com"
-	},
-	"contributors": [
-		{
-			"url": "https://github.com/jsdoc3/jsdoc/graphs/contributors"
-		}
-	],
-	"maintainers": {
-		"name": "Jeff Williams",
-		"email": "jeffrey.l.williams@gmail.com"
-	}
-=======
   "name": "jsdoc",
   "version": "3.3.0-dev",
   "revision": "1388036728129",
@@ -119,5 +60,4 @@
     "name": "Jeff Williams",
     "email": "jeffrey.l.williams@gmail.com"
   }
->>>>>>> 80bd9e62
 }